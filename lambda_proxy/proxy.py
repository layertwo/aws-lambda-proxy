--- conflicted
+++ resolved
@@ -67,7 +67,6 @@
 
     def __init__(
         self,
-<<<<<<< HEAD
         endpoint: Callable,
         path: str,
         methods: List = ["GET"],
@@ -75,21 +74,10 @@
         token: str = "",
         payload_compression_method: str = "",
         binary_b64encode: bool = False,
+        ttl=None,
         description: str = None,
         tag: Tuple = None,
     ) -> None:
-=======
-        view_function,
-        view_name,
-        path,
-        methods=["GET"],
-        cors=False,
-        token="",
-        payload_compression_method="",
-        binary_b64encode=False,
-        ttl=None,
-    ):
->>>>>>> 566dbeb2
         """Initialize route object."""
         self.endpoint = endpoint
         self.path = path
@@ -99,12 +87,9 @@
         self.token = token
         self.compression = payload_compression_method
         self.b64encode = binary_b64encode
-<<<<<<< HEAD
+        self.ttl = ttl
         self.description = description or self.endpoint.__doc__
         self.tag = tag
-=======
-        self.ttl = ttl
->>>>>>> 566dbeb2
         if self.compression and self.compression not in ["gzip", "zlib", "deflate"]:
             raise ValueError(
                 f"'{payload_compression_method}' is not a supported compression"
@@ -297,12 +282,9 @@
         token = kwargs.pop("token", "")
         payload_compression = kwargs.pop("payload_compression_method", "")
         binary_encode = kwargs.pop("binary_b64encode", False)
-<<<<<<< HEAD
+        ttl = kwargs.pop("ttl", None)
         description = kwargs.pop("description", None)
         tag = kwargs.pop("tag", None)
-=======
-        ttl = kwargs.pop("ttl", None)
->>>>>>> 566dbeb2
 
         if kwargs:
             raise TypeError(
@@ -324,12 +306,9 @@
             token,
             payload_compression,
             binary_encode,
-<<<<<<< HEAD
+            ttl,
             description,
             tag,
-=======
-            ttl,
->>>>>>> 566dbeb2
         )
 
     def _url_matching(self, url: str) -> str:
@@ -429,7 +408,6 @@
 
     def response(
         self,
-<<<<<<< HEAD
         status: str,
         content_type: str,
         response_body: Any,
@@ -438,17 +416,7 @@
         accepted_compression: str = "",
         compression: str = "",
         b64encode: bool = False,
-=======
-        status,
-        content_type,
-        response_body,
-        cors=False,
-        accepted_methods=[],
-        accepted_compression="",
-        compression="",
-        b64encode=False,
-        ttl=None,
->>>>>>> 566dbeb2
+        ttl: int = None,
     ):
         """Return HTTP response.
 
